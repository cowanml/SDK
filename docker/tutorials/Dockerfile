--- conflicted
+++ resolved
@@ -63,14 +63,13 @@
 RUN mamba install -y -c conda-forge \
     nwchem
 
-<<<<<<< HEAD
 # Needed for MPI example in PSI/J
 
 RUN mamba install -y -c conda-forge \
     gxx_linux-64 \
     openmpi
-=======
+
 # Swift/T: Install last to avoid dependency issues
+
 RUN mamba install -y -c conda-forge gcc zsh openjdk=11 openmpi
-RUN mamba install -y -c conda-forge http://web.cels.anl.gov/~woz/swift-t-1.6.0-py39_1.tar.bz2
->>>>>>> 1862f111
+RUN mamba install -y -c conda-forge http://web.cels.anl.gov/~woz/swift-t-1.6.0-py39_1.tar.bz2